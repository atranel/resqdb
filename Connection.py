--- conflicted
+++ resolved
@@ -755,11 +755,7 @@
         :returns: fixed number
         """
         if value is None:
-<<<<<<< HEAD
             return value
-=======
-            res = np.nan
->>>>>>> 7193295f
         elif "," in value:
             res = value.replace(',', '.')
         elif value == '-99':
