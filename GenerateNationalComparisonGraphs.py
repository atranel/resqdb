# -*- coding: utf-8 -*-
"""
File name: GenerateNationalComparisonGraphs.py
Package: resq
Written by: Marie Jankujova - jankujova.marie@fnusa.cz on 02-2019
Version: v1.0
Version comment: The first version of script which create national comaprison reports. 
Description: This script is used to call class GenerateGraphs and produce graphs into presentation. 
"""


import pandas as pd
import numpy as np
import sys
import os
from datetime import datetime, date
import sqlite3

from resqdb.GenerateGraphs import GenerateGraphs
from resqdb.GenerateComparisonPresentation import GenerateYearsCompGraphs

import xlsxwriter

from pptx import Presentation
from pptx.util import Cm, Pt, Inches
from pptx.dml.color import RGBColor
from pptx.oxml.table import CT_Table

import pytz


class GenerateNationalComparisonGraphs:
    """ The class generating the presentation with graphs for national comparison reports. 

    :param df: the dataframe with calculated statistic for the period of time
    :type df: pandas dataframe
    :param fdf: the dataframe with calculated comparison statistics eg. 2016, 2017, 2018, etc.
    :type fdf: pandas dataframe
    :param outcome: the dataframe with outcome results (default: None)
    :type outcome: pandas dataframe
    :param country: `True` if country should be included in the results as site
    :type country: bool
    :param country_code: the country code (default: None)
    :type country_code: str
    :param split_sites: `True` if graphs for each site should be generated seperately
    :type split_sites: bool
    :param site: the site ID
    :type site: str
    :param report: the type of the report eg. quarter
    :type report: str
    :param quarter: the type of the period eg. Q1_2019
    :type quarter: str
    """

    def __init__(self, df, fdf, outcome=None, country=False, country_code=None, split_sites=False, site=None, report=None, quarter=None):

        self.df = df
        self.fdf = fdf
        self.country_code = country_code
        self.report = report
        self.quarter = quarter
        self.outcome = outcome

        # Get absolute path to the database.
        script_dir = os.path.dirname(__file__)

        master_pptx = "master.pptx"
        self.master = os.path.normpath(os.path.join(script_dir, "backgrounds", master_pptx))

        # Connect to database and get country name according to country code.
        def select_country(value):
            """ The function obtaining the name of country from the package pytz based on the country code. 

            :param value: the country code
            :type value: str
            :returns: the country name
            """
            country_name = pytz.country_names[value]
            return country_name

        # If country is used as site, the country name is selected from countries dictionary by country code. :) 
        if (country):
            self.country_name = select_country(self.country_code)
        else:
            self.country_name = None

        # If split_sites is True, then go through dataframe and generate graphs for each site (the country will be included as site in each file).
        site_ids = self.df['Site ID'].tolist()
        # Delete country name from side ids list.
        try:
            site_ids.remove(self.country_name)
        except:
            pass

        
        if site is not None:
            df = self.df[self.df['Site ID'].isin([site, self.country_name])].copy()
            self._generate_graphs(df=df, site_code=site)

        # Generate formatted statistics for all sites individualy + country as site is included
        if (split_sites) and site is None:
            for i in site_ids:
                df = self.df[self.df['Site ID'].isin([i, self.country_name])].copy()
                self._generate_graphs(df=df, site_code=i)
    
        # Produce formatted statistics for all sites + country as site
        if site is None:
            if outcome is not None:
                self._generate_graphs(df=self.df, fdf=self.fdf, outcome=self.outcome, site_code=country_code)
            else:
                self._generate_graphs(df=self.df, fdf=self.fdf, site_code=country_code)

    def _generate_graphs(self, df, fdf, outcome=None, site_code=None):
        """ The function generating the graph in the presentation. 
        
        :param df: the dataframe containing the general statistics for country
        :type df: pandas dataframe
        :param fdf: the dataframe containing the general statistics for country through period in each year
        :type fdf: pandas dataframe
        :param outcome: the outcome dataframe containing outcome information for the given period
        :type outcome: pandas dataframe
        :param site_code: the site ID
        :type site_code: str
        """
        
        prs = Presentation(self.master)

        first_slide = prs.slides[0]
        shape = first_slide.shapes[5]
        text_frame = shape.text_frame

        #first_slide_text = self.country_name + "\nData Summary"
        if site_code == 'CZ':   
            first_slide_text = "Přehled dat\nČeská republika\n2019"
        else:
            first_slide_text = "\nData Summary"

        p = text_frame.paragraphs[0]
        run = p.add_run()
        run.text = first_slide_text

        font = run.font
        font.name = 'Century Gothic'
        font.size = Pt(26)
        font.color.rgb = RGBColor(250,250,250)

        # if (self.country_name in ['Ukraine', 'Poland'] and len(df) > 2):
        #     main_col = 'Site ID'
        # else:
        main_col = 'Site Name'

        years = ', '.join(map(str, self.fdf[main_col].tolist()))

        if site_code == "CZ":
            comp_title = "Dočasné trendy - {}".format(years)
        else:
            comp_title = "Temporal trends - {}".format(years)

        ########################
        #### TOTAL PATIENTS ####
        ########################
        column_name = 'Total Patients'
        tmp_df = df[[main_col, column_name]]
        tmp_df = tmp_df.sort_values([column_name], ascending = True)

        country_patients = str(max(tmp_df[column_name].tolist()))
        if site_code == 'CZ':
            title = 'Celkový počet pacientů (n = {})'.format(country_patients)
        else:
            title = 'TOTAL PATIENTS (n = {})'.format(country_patients)
        if self.country_name is not None:
            tmp_df = tmp_df.loc[tmp_df[main_col] != self.country_name]

        GenerateGraphs(dataframe=tmp_df, presentation=prs, title=title, column_name=column_name, country=self.country_name)

        ##########################
        ### MEDIAN PATIENT AGE ###
        ##########################
        column_name = 'Median patient age'

        tmp_df = df[[main_col, column_name]]
        tmp_df = tmp_df.sort_values([column_name], ascending = True)

        if site_code == 'CZ':
            title = "Věk pacientů - medián"
        else:
            title = "MEDIAN PATIENT AGE"
        

        GenerateGraphs(dataframe=tmp_df, presentation=prs, title=title, column_name=column_name, country=self.country_name)

        ###################
        ## OUTCOME table ##
        ###################




        if outcome is not None:
            slide = prs.slides.add_slide(prs.slide_layouts[11])
            title_placeholders = slide.shapes.title
            title_placeholders.text = "VÝSLEDKY PODLE SKUPIN PACIENTŮ"

            # table_placeholder = slide.shapes[1]
            x, y, width, height = Cm(7), Cm(5.5), Cm(20), Cm(8)
            shape = slide.shapes.add_table(7, 3, x, y, width, height)
            # set table look
            # Change table style (https://github.com/scanny/python-pptx/issues/27)
            style_id = '{7DF18680-E054-41AD-8BC1-D1AEF772440D}'
            tbl = shape._element.graphic.graphicData.tbl
            tbl[0][-1].text = style_id

            table = shape.table
            # table = shape.table
            tmp_df = outcome[['Patient Group', 'n', 'Median discharge mRS']]


            columns = ['Patient Group', 'n', 'Median discharge mRS']
            for i in range(0, len(columns)):
                cell = table.cell(0, i)
                cell.text = columns[i]
            for index, row in tmp_df.iterrows():
                for i in range(0, len(row)):
                    cell = table.cell(index+1, i)
                    cell.text = str(row[i])


        #######################################
        #### Outcome for group of patients ####
        #######################################
        if outcome is not None:
            titles = []
            graph_types = []
            legends = []
            
            if site_code == 'CZ':
                #title = "VÝSLEDKY PODLE SKUPIN TYPU LÉČBY"
                title = "VÝSLEDKY PODLE SKUPIN TYPU PACIENTŮ"
                legend = ['domů', 'překlad v rámci stejného zdravotnického zařízení (ZZ)', 'překlad do jiného zdravotnického zařízení (ZZ)', 'zařízení sociální péče', 'zemřel/a']
            else:
                title = "Results for outcome groups"
                legend = ['% home', '% transferred within the same centre', '% transferred to another centre', '% social care facility', '% dead']
            legends.append(legend)
            graph_types.append("stacked")

            """
            tmp = outcome.loc[outcome['Patient Group'].isin(['IV tPA', 'IV tPA + TBY', 'TBY'])]
            df1 = tmp[['Patient Group', '% home', '% transferred within the same centre', '% transferred to another centre', '% social care facility', '% dead']]

            GenerateYearsCompGraphs(df=df1, presentation=prs, title=title, titles=[""], graph_types=graph_types, legends=legends, outcome=True)

            titles = []
            graph_types = []
            legends = []
            
            
            if site_code == 'CZ':
                title = "VÝSLEDKY PODLE SKUPIN TYPU CMP"
                legend = ['domů', 'překlad v rámci stejného zdravotnického zařízení (ZZ)', 'překlad do jiného zdravotnického zařízení (ZZ)', 'zařízení sociální péče', 'zemřel/a']
            else:
                title = "Results for outcome gruops"
                legend = ['% home', '% transferred within the same centre', '% transferred to another centre', '% social care facility', '% dead']
            legends.append(legend)
            graph_types.append("stacked")

            tmp = outcome.loc[outcome['Patient Group'].isin(['iCMP', 'ICH', 'SAK'])]
            df1 = tmp[['Patient Group', '% home', '% transferred within the same centre', '% transferred to another centre', '% social care facility', '% dead']]

            GenerateYearsCompGraphs(df=df1, presentation=prs, title=title, titles=[""], graph_types=graph_types, legends=legends, outcome=True)
            """
            outcome_df = outcome[['Patient Group', '% home', '% transferred within the same centre', '% transferred to another centre', '% social care facility', '% dead']]
            GenerateYearsCompGraphs(df=outcome_df, presentation=prs, title=title, titles=[""], graph_types=graph_types, legends=legends, outcome=True)


        ####################################
        #### Outcome per patients group ####
        ####################################
        
        #### Comparison graphs for trends per years - total patients and median patient age
        titles = []
        graph_types = []
        legend = []
        # Total patients and median age graphst)
        column_name = 'Total Patients'
        df1 = fdf[[main_col, column_name]]
        if site_code == 'CZ':
            titles.append("Celkem pacientů")
        else:
            titles.append("Total Patients")
        graph_types.append("normal")

        column_name = 'Median patient age'
        df2 = fdf[[main_col, column_name]]
        if site_code == 'CZ':
            titles.append("Věk pacientů - medián")
        else:
            titles.append("Median patient age")
        graph_types.append("normal")
        
        GenerateYearsCompGraphs(df=df1, df1=df2, presentation=prs, title=comp_title, titles=titles, graph_types=graph_types)

        ###########################
        ### GENDER DISTRIBUTION ###
        ###########################
        column_name = '% patients female'
        
<<<<<<< HEAD

=======
>>>>>>> 1d50a722
        tmp_df = df[[main_col, '% patients female', '% patients male']]
        tmp_df = tmp_df.sort_values([column_name], ascending = True)
        
        if site_code == 'CZ':
            title = "Rozdělení podle pohlaví"
            legend = ['Žena', 'Muž']
        else:
            title = "GENDER DISTRIBUTION"
            legend = ['Female', 'Male']

        GenerateGraphs(dataframe=tmp_df, presentation=prs, title=title, column_name=column_name, country=self.country_name, legend=legend, number_of_series=len(legend), graph_type='stacked')

        if site_code == 'PT':
            column_name = '% pre-notification - Yes'
            legend = ['Yes', 'No', 'Not known']

            tmp_df = df[[main_col, '% pre-notification - Yes', '% pre-notification - No', '% pre-notification - Not known']]
            tmp_df = tmp_df.sort_values([column_name], ascending = True)

            title = "% PRE-NOTIFICATION out of all cases" 

            GenerateGraphs(dataframe=tmp_df, presentation=prs, title=title, column_name=column_name, country=self.country_name, legend=legend, number_of_series=len(legend), graph_type='stacked')

        #######################
        ### DEPARTMENT TYPE ###
        #######################
        column_name = '% department type - neurology'
        
        #

        tmp_df = df[[main_col, '% department type - neurology', '% department type - neurosurgery', '% department type - anesthesiology/resuscitation/critical care', '% department type - internal medicine', '% department type - geriatrics', '% department type - Other']]
        tmp_df = tmp_df.sort_values([column_name], ascending = True)

        if site_code == 'CZ':
            title = 'ODDĚLENÍ, KDE BYL PACIENT HOSPITALIZOVÁN (%)'
            legend = ['neurologie', 'neurochirurgie', 'ARO', 'interna', 'geriatrie', 'ostatní']
        else:
            title = "% DEPARTMENT TYPE ALLOCATION out of all cases" 
            legend = ['neurology', 'neurosurgery', 'anesthesiology resuscitation critical care', 'internal medicine', 'geriatrics', 'other']

        GenerateGraphs(dataframe=tmp_df, presentation=prs, title=title, column_name=column_name, country=self.country_name, legend=legend, number_of_series=len(legend), graph_type='stacked')


        ###################################
        ### HOSPITALIZATION DESTINATION ###
        ###################################
        column_name = '% patients hospitalized in stroke unit / ICU'

        tmp_df = df[[main_col, '% patients hospitalized in stroke unit / ICU', '% patients hospitalized in monitored bed with telemetry', '% patients hospitalized in standard bed']]
        tmp_df = tmp_df.sort_values([column_name], ascending = True)

        if site_code == 'CZ':
            title = "TYP LŮŽKA, NA KTERÉM BYL PACIENT HOSPITALIZOVÁN (%)"
            legend = ['JIP ', 'jiné monitorované lůžko (telemetrie)', 'standardní lůžko']
        else:
            title = "% HOSPITALIZATION DESTINATION out of all cases" 
            legend = ['stroke unit', 'monitored bed with telemetry', 'standard bed']

        GenerateGraphs(dataframe=tmp_df, presentation=prs, title=title, column_name=column_name, country=self.country_name, legend=legend, number_of_series=len(legend), graph_type='stacked')

        ###########
        # Pre mRS #
        ###########
        if site_code == 'PT':
            column_name = 'Median mRS prior to stroke'

            tmp_df = df[[main_col, column_name]]
            tmp_df = tmp_df.sort_values([column_name], ascending = True)

            title = "MEDIAN mRS PRIOR TO STROKE"

            GenerateGraphs(dataframe=tmp_df, presentation=prs, title=title, column_name=column_name, country=self.country_name)

        ################
        # COMPARISON ###
        ################
        legends = []
        titles = []
        graph_types = []
        ### DEPARTMENT TYPE ###
        if site_code == 'CZ':
            titles.append("Typ oddělení (%)")
            legend = ['neurologie', 'neurochirurgie', 'ARO', 'interna', 'geriatrie', 'ostatní']
        
        else:
            titles.append("Department type (%)")
            legend = ['neurology', 'neurosurgery', 'anesthesiology resuscitation critical care', 'internal medicine', 'geriatrics', 'other']
        legends.append(legend)
        graph_types.append("stacked")

        df1 = fdf[[main_col, '% department type - neurology', '% department type - neurosurgery', '% department type - anesthesiology/resuscitation/critical care', '% department type - internal medicine', '% department type - geriatrics', '% department type - Other']]

        ### HOSPITALIZATION DESTINATION ###
        if site_code == 'CZ':
            titles.append("Typ hospitalizace (%)")
            legend = ['JIP ', 'jiné monitorované lůžko (telemetrie)', 'standardní lůžko']
        else:
            titles.append("Hospitalization type (%)")
            legend = ['stroke unit', 'monitored bed with telemetry', 'standard bed']
        legends.append(legend)
        graph_types.append("stacked")

        df2 = fdf[[main_col, '% patients hospitalized in stroke unit / ICU', '% patients hospitalized in monitored bed with telemetry', '% patients hospitalized in standard bed']]
   
        '''
        ### REHABILIATION ###
        column_name = '% patients assessed for rehabilitation - Yes'
        df3 = fdf[[main_col, column_name]]
        legend = []
        legends.append(legend)
        if site_code == 'CZ':
            titles.append("Vyšetřena fyzioterapeutem (%)")
        else:
            titles.append("Assessed for rehabilitation (%)")
        graph_types.append("normal")
        '''

        GenerateYearsCompGraphs(df=df1, df1=df2, presentation=prs, title=comp_title, titles=titles, graph_types=graph_types, legends=legends)

        ###############
        # STROKE TYPE #
        ###############
        column_name = '% stroke type - ischemic stroke'

        tmp_df = df[[main_col, '% stroke type - ischemic stroke', '% stroke type - transient ischemic attack', '% stroke type - intracerebral hemorrhage', '% stroke type - subarrachnoid hemorrhage', '% stroke type - cerebral venous thrombosis', '% stroke type - undetermined stroke']]
        tmp_df = tmp_df.sort_values([column_name], ascending = True)

        if site_code == 'CZ':
            title = "TYP CMP ze všech případů (%)"
            legend = ['ischemická CMP', 'tranzitorní ischemická ataka - TIA', 'intracerebrální krvácení', 'subarachnoidální krvácení', 'mozková žilní trombóza', 'neurčená']
        else:
            title = "% STROKE TYPE out of all cases"
            legend = ['ischemic', 'transient ischemic attack', 'intracerebral hemorrhage', 'subarrachnoid hemorrhage', 'cerebral venous thrombosis', 'undetermined']


        GenerateGraphs(dataframe=tmp_df, presentation=prs, title=title, column_name=column_name, country=self.country_name, legend=legend, number_of_series=len(legend), graph_type='stacked')

        ######################
        # CONSIOUSNESS LEVEL #
        ######################
        '''
        column_name = 'alert_all_perc'
        legend = ['alert', 'drowsy', 'comatose']

        tmp_df = df[[main_col, 'alert_all_perc', 'drowsy_all_perc', 'comatose_all_perc']]
        tmp_df = tmp_df.sort_values([column_name], ascending = True)

        if site_code == 'CZ':
            title = "% STUPEŇ VĚDOMÍ u iCMP, ICH, CVT, SAK"
        else:
            title = "% CONSCIOUSNESS LEVEL for IS, ICH, CVT, SAH"

        GenerateGraphs(dataframe=tmp_df, presentation=prs, title=title, column_name=column_name, country=self.country_name, legend=legend, number_of_series=len(legend), graph_type='stacked')
        '''
        ###################
        # NIHSS PERFORMED #
        ###################
        column_name = '% NIHSS - Performed'

        tmp_df = df[[main_col, column_name]]
        tmp_df = tmp_df.sort_values([column_name], ascending = True)

        if site_code == 'CZ':
            #title = "% pacientů s iCMP, ICH nebo CVT, u nichž bylo provedeno NIHSS"
            title = "% pacientů s iCMP nebo ICH, u nichž bylo provedeno NIHSS"
        else:
            title = "% NIHSS PERFORMED for IS, ICH, CVT"
            
            

        GenerateGraphs(dataframe=tmp_df, presentation=prs, title=title, column_name=column_name, country=self.country_name)

        ######################
        # NIHSS MEDIAN SCORE #
        ######################
        column_name = 'NIHSS median score'

        tmp_df = df[[main_col, column_name]]
        tmp_df = tmp_df.sort_values([column_name], ascending = False)

        if site_code == 'CZ':
            title = "NIHSS SKÓRE - medián"
        else:
            title = "NIHSS median score"

        GenerateGraphs(dataframe=tmp_df, presentation=prs, title=title, column_name=column_name, country=self.country_name)

        ####################
        # CT/MRI performed #
        ####################
        column_name = '% CT/MRI - performed'

        tmp_df = df[[main_col, column_name]]
        tmp_df = tmp_df.sort_values([column_name], ascending = True)

        if site_code == 'CZ':
            title = "% pacientů s iCMP, ICH, CVT nebo TIA, kterým bylo provedeno CT/MRI"
        else:
            title = "% CT/MRI PERFORMED for IS, ICH, CVT, TIA"

        GenerateGraphs(dataframe=tmp_df, presentation=prs, title=title, column_name=column_name, country=self.country_name)

        ##################################
        # CT/MRI PERFORMED WITHIN 1 HOUR #
        ##################################
        column_name = '% CT/MRI - Performed within 1 hour after admission'

        tmp_df = df[[main_col, column_name]]
        tmp_df = tmp_df.sort_values([column_name], ascending = True)

        if site_code == 'CZ':
            title = "% CT/MRI provedených DO HODINY OD PŘIJETÍ u iCMP, ICH, CVT nebo TIA "
        else:
            title = "% CT/MRI PERFORMED WITHIN 1 HOUR AFTER ADMISSION for IS, ICH, CVT, TIA"

        GenerateGraphs(dataframe=tmp_df, presentation=prs, title=title, column_name=column_name, country=self.country_name)

        ####################
        # VASCULAR IMAGING #
        ####################
        sorted_by = ['vascular_imaging_cta_norm', 'vascular_imaging_mra_norm', 'vascular_imaging_dsa_norm']
        column_name = 'vascular_imaging_cta_norm'
        #legend = ['CTA', 'MRA', 'DSA', 'none']
        legend = ['CTA', 'MRA', 'DSA']

        #tmp_df = df[[main_col, 'vascular_imaging_cta_norm', 'vascular_imaging_mra_norm', 'vascular_imaging_dsa_norm', 'vascular_imaging_none_norm']]
        tmp_df = df[[main_col, 'vascular_imaging_cta_norm', 'vascular_imaging_mra_norm', 'vascular_imaging_dsa_norm']]
        tmp_df = tmp_df.sort_values(sorted_by, ascending = True)

        if site_code == 'CZ':
            title = "% VASKULÁRNÍCH ZOBRAZOVÁNÍ provedených u ICH nebo SAK"
        else:
            title = "% VASCULAR IMAGING PERFORMED for ICH, SAH"

        GenerateGraphs(dataframe=tmp_df, presentation=prs, title=title, column_name=column_name, country=self.country_name, legend=legend, number_of_series=len(legend), graph_type='stacked')

        ############################
        # RECANALIZATION TREATMENT #
        ############################
        column_name = '% recanalization procedures - IV tPa'
        
        tmp_df = df[[main_col, '% patients recanalized', '% recanalization procedures - IV tPa', '% recanalization procedures - IV tPa + endovascular treatment', '% recanalization procedures - Endovascular treatment alone', '% recanalization procedures - IV tPa + referred to another centre for endovascular treatment']]
        tmp_df = tmp_df.sort_values(['% patients recanalized'], ascending = True)

        if site_code == 'CZ':
            title = "% všech REKANALIZAČNÍCH VÝKONŮ u iCMP"
            legend = ['IV tPA – IC / KCC', 'IV tPA + endovaskulární výkon – KCC', 'pouze endovaskulární výkon – KCC', 'IV tPA + odeslán do jiného centra k endovaskulárnímu výkonu – IC']
        else:
            title = "% RECANALIZATION PROCEDURES for IS"
            legend = ['IV tPa', 'IV tPa + endovascular treatment', 'endovascular treatment', 'IV tPa + another centre for endovascular treatment']

        GenerateGraphs(dataframe=tmp_df, presentation=prs, title=title, column_name=column_name, country=self.country_name, legend=legend, number_of_series=len(legend), graph_type='stacked')

        ############################
        # RECANALIZATION TREATMENT #
        ############################
        column_name = '% recanalization procedures - IV tPa'
        

        tmp_df = df[[main_col, '% recanalization procedures - IV tPa', '% recanalization procedures - IV tPa + endovascular treatment', '% recanalization procedures - IV tPa + referred to another centre for endovascular treatment']]
        tmp_df = tmp_df.sort_values([column_name], ascending = True)

        if site_code == 'CZ':
            title = "% PACIENTŮ LÉČENÝCH IV tPa u iCMP"
            legend = ['IV tPA – IC / KCC', 'IV tPA + endovaskulární výkon – KCC', 'IV tPA + odeslán do jiného centra k endovaskulárnímu výkonu – IC']
        else:
            title = "% IV tPa for IS"
            legend = ['IV tPA – IC / KCC', 'IV tPa + endovascular treatment', 'IV tPa + another centre for endovascular treatment']

        GenerateGraphs(dataframe=tmp_df, presentation=prs, title=title, column_name=column_name, country=self.country_name, legend=legend, number_of_series=len(legend), graph_type='stacked')

        ####################################################
        # RECANALIZATION TREATMENT IN COMPREHENSIVE CENTRE #
        ####################################################
        sorted_by = ['% recanalization procedures - IV tPa + endovascular treatment', '% recanalization procedures - Endovascular treatment alone']
        column_name = '% recanalization procedures - IV tPa + endovascular treatment'
        

        tmp_df = df[[main_col, '% recanalization procedures - IV tPa + endovascular treatment', '% recanalization procedures - Endovascular treatment alone']]
        tmp_df = tmp_df.sort_values(sorted_by, ascending = True)

        if site_code == 'CZ':
            title = "% ENDOVASKULÁRNÍCH VÝKONŮ V KOMPLEXNÍCH CENTRECH u iCMP"
            legend = ['IV tPA + endovaskulární výkon – KCC', 'pouze endovaskulární výkon – KCC']
        else:
            title = "% RECANALIZATION PROCEDURES IN COMPREHENSIVE CENTRES for IS"
            legend = ['IV tPa + endovascular treatment', 'endovascular treatment']

        GenerateGraphs(dataframe=tmp_df, presentation=prs, title=title, column_name=column_name, country=self.country_name, legend=legend, number_of_series=len(legend), graph_type='stacked')

        ##########################################################
        # RECANALIZATION TREATMENT IN REFFERED TO ANOTHER CENTRE #
        ##########################################################
        sorted_by = ['% recanalization procedures - IV tPa + referred to another centre for endovascular treatment', '% recanalization procedures - Referred to another centre for endovascular treatment', '% recanalization procedures - Referred to another centre for endovascular treatment and hospitalization continues at the referred to centre', '% recanalization procedures - Referred for endovascular treatment and patient is returned to the initial centre']
        column_name = '% recanalization procedures - IV tPa + referred to another centre for endovascular treatment'
        

        tmp_df = df[[main_col, '% recanalization procedures - IV tPa + referred to another centre for endovascular treatment', '% recanalization procedures - Referred to another centre for endovascular treatment', '% recanalization procedures - Referred to another centre for endovascular treatment and hospitalization continues at the referred to centre', '% recanalization procedures - Referred for endovascular treatment and patient is returned to the initial centre']]
        tmp_df = tmp_df.sort_values(sorted_by, ascending = True)

        if site_code == 'CZ':
            title = "% PACIENTŮ PŘELOŽENÝCH K ENDOVASKULÁRNÍMU VÝKONU DO JINÉHO CENTRA Z PRIMÁRNÍHO CENTRA u iCMP"
            legend = ['IV tPA + odeslán do jiného centra k endovaskulárnímu výkonu – IC', 'pouze odeslán do jiného centra k endovaskulárnímu výkonu – IC', 'pouze odeslán k endovaskulárnímu výkonu a hospitalizace pokračuje – KCC', 'pouze odeslán k endovaskulárnímu výkonu a pacient přeložen zpět do jiného centra – KCC']
        else:
            title = "% PATIENTS TRANSFERRED TO ANOTHER CENTRE FOR RECANALIZATION PROCEDURES FROM PRIMARY CENTRE for IS"
            legend = ['IV tPa + another centre for endovascular treatment', 'another centre for endovascular treatment', 'another centre for endovascular treatment and hospitalization continues', 'another centre for endovascular treatment and returned to the initial centre']
            

        GenerateGraphs(dataframe=tmp_df, presentation=prs, title=title, column_name=column_name, country=self.country_name, legend=legend, number_of_series=len(legend), graph_type='stacked')

        #### Stroke types ####

        legends = []
        titles = []
        graph_types = []

        # STROKE TYPE #
        
        
        if site_code == 'CZ':
            titles.append("Typ CMP (%)")
            legend = ['ischemická CMP', 'tranzitorní ischemická ataka - TIA', 'intracerebrální krvácení', 'subarachnoidální krvácení', 'mozková žilní trombóza', 'neurčená']
        else:
            titles.append("Stroke type (%)")
            legend = ['ischemic', 'transient ischemic attack', 'intracerebral hemorrhage', 'subarrachnoid hemorrhage', 'cerebral venous thrombosis', 'undetermined']
        legends.append(legend)
        graph_types.append("stacked")

        df1 = fdf[[main_col, '% stroke type - ischemic stroke', '% stroke type - transient ischemic attack', '% stroke type - intracerebral hemorrhage', '% stroke type - subarrachnoid hemorrhage', '% stroke type - cerebral venous thrombosis', '% stroke type - undetermined stroke']]

        # CT/MRI performed #
        column_name = '% CT/MRI - performed'
        df2 = fdf[[main_col, column_name]]
        legend = []
        legends.append(legend)
        titles.append("CT/MRI (%)")
        graph_types.append("normal")

        # patients recanalized
        column_name = '% patients recanalized'
        df3 = fdf[[main_col, column_name]]
        legend = []
        legends.append(legend)
        if site_code == 'CZ':
            titles.append("% rekanalizovaných pacientů")
        else:
            titles.append("% patients recanalized")
        graph_types.append("normal")

        GenerateYearsCompGraphs(df=df1, df1=df2, df2=df3, presentation=prs, title=comp_title, titles=titles, graph_types=graph_types, legends=legends)


        ################
        # % median DTN #
        ################
        column_name = 'Median DTN (minutes)'

        tmp_df = df[[main_col, column_name]]
        tmp_df = tmp_df.sort_values([column_name], ascending = False)

        if site_code == 'CZ':
            title = "MEDIÁN DOOR-TO-NEEDLE TIME (v minutách) u trombolyzovaných pacientů"
        else:
            title = "MEDIAN DOOR-TO-NEEDLE TIME (minutes) for thrombolyzed patients"

        GenerateGraphs(dataframe=tmp_df, presentation=prs, title=title, column_name=column_name, country=self.country_name)

        ###############
        #  median DTG #
        ###############
        column_name = 'Median DTG (minutes)'

        tmp_df = df[[main_col, column_name]]
        tmp_df = tmp_df.sort_values([column_name], ascending = False)

        if site_code == 'CZ':
            title = "MEDIÁN DOOR-TO-GROIN TIME (v minutách) u pacientů, kteří podstoupili endovaskulární zákrok v komplexním centru"
        else:
            title = "MEDIAN DOOR-TO-GROIN TIME (minutes) for patients receiving endovascular treatment in a comprehensive centre"

        GenerateGraphs(dataframe=tmp_df, presentation=prs, title=title, column_name=column_name, country=self.country_name)

        ####################
        #  median TBY DIDO #
        ####################
        column_name = 'Median TBY DIDO (minutes)'

        tmp_df = df[[main_col, column_name]]
        tmp_df = tmp_df.sort_values([column_name], ascending = False)

        if site_code == 'CZ':
            title = "MEDIÁN DOOR-IN-DOOR-OUT TIME (v minutách) u pacientů transportovaných z primárního centra do jiného centra k rekanalizační terapii"
        else:
            title = "MEDIAN DOOR-IN-DOOR-OUT TIME (minutes) for patients referred from a primary centre to another centre for recanalization therapy"

        GenerateGraphs(dataframe=tmp_df, presentation=prs, title=title, column_name=column_name, country=self.country_name)


        ##################
        ### COMPARISON ###
        ##################
        legends = []
        titles = []
        graph_types = []

        # RECANALIZATION PROCEDURES #
        if site_code == 'CZ':
            titles.append("Rekanalizační výkony (%)")
            legend =['IV tPA – IC / KCC', 'IV tPA + endovaskulární výkon – KCC', 'pouze endovaskulární výkon – KCC', 'IV tPA + odeslán do jiného centra k endovaskulárnímu výkonu – IC']
        else:
            titles.append("Recanalization procedures (%)")
            legend = ['IV tPa', 'IV tPa + endovascular treatment', 'endovascular treatment', 'IV tPa + another centre for endovascular treatment']

        legends.append(legend)
        
        df1 = fdf[[main_col, '% recanalization procedures - IV tPa', '% recanalization procedures - IV tPa + endovascular treatment', '% recanalization procedures - Endovascular treatment alone', '% recanalization procedures - IV tPa + referred to another centre for endovascular treatment']]
        graph_types.append("stacked")

        # MEDIAN DTN #
        column_name = 'Median DTN (minutes)'
        df2 = fdf[[main_col, column_name]]
        legend = []
        legends.append(legend)
        if site_code == 'CZ':
            #titles.append("Medián DTN (v minutách)")
            titles.append("Medián Door-To-Needle time (v minutách)")
        else:
            titles.append("Median DTN (minutes)")
        graph_types.append("normal")

        # MEDIAN DTN #
        column_name = 'Median DTG (minutes)'
        df3 = fdf[[main_col, column_name]]
        legend = []
        legends.append(legend)
        if site_code == 'CZ':
            #titles.append("Medián DTG (v minutách)")
            titles.append("Medián Door-To-Groin time (v minutách)")
        else:
            titles.append("Median DTG (minutes)")
        graph_types.append("normal")

        GenerateYearsCompGraphs(df=df1, df1=df2, df2=df3, presentation=prs, title=comp_title, titles=titles, graph_types=graph_types, legends=legends)

        #######################
        # dysphagia screening #
        #######################
        column_name = '% dysphagia screening - Guss test'
        column_names = ['% dysphagia screening - Guss test', '% dysphagia screening - Other test', '% dysphagia screening - Another centre']

        tmp_df = df[[main_col, '% dysphagia screening - Guss test', '% dysphagia screening - Other test', '% dysphagia screening - Another centre']]
        tmp_df = tmp_df.sort_values(column_names, ascending = True)

        if site_code == 'CZ':
            #title = "% SCREENINGŮ DYSFAGIE provedených u iCMP, ICH nebo CVT"
            title = "% SCREENINGŮ DYSFAGIE provedených u iCMP nebo ICH"
            legend = ['GUSS test', 'Jiný test', 'Jiné pracoviště']
        else:
            title = "% DYSPHAGIA SCREENING PERFORMED for IS, ICH, CVT"
            legend = ['GUSS test', 'Other test', 'Another centre']

        GenerateGraphs(dataframe=tmp_df, presentation=prs, title=title, column_name=column_name, country=self.country_name, legend=legend, number_of_series=len(legend), graph_type='stacked')

        ######################################
        #  dypshagia screening within 1 hour #
        ######################################
        column_name = '% dysphagia screening time - Within first 24 hours'

        tmp_df = df[[main_col, column_name]]
        tmp_df = tmp_df.sort_values([column_name], ascending = True)

        if site_code == 'CZ':
            title = "% SCREENINGŮ DYSFAGIE BĚHEM 24 HODIN OD PŘIJETÍ"
        else:
            title = "% DYSPHAGIA SCREENING TIME WITHIN FIRST 24 HOURS AFTER ADMISSION"

        GenerateGraphs(dataframe=tmp_df, presentation=prs, title=title, column_name=column_name, country=self.country_name)

        
        ###########################
        # PUT ON VENTILATOR - YES #
        ###########################
        column_name = '% patients put on ventilator - Yes'

        tmp_df = df[[main_col, column_name]]
        tmp_df = tmp_df.sort_values([column_name], ascending = True)

        if site_code == "CZ":
            #title = "% PACIENTŮ NA UPV u iCMP, ICH nebo CVT"
            title = "% PACIENTŮ NA UPV u iCMP nebo ICH"
        else:
            title = "% PATIENTS PUT ON VENTILATOR for IS, ICH, CVT"

        GenerateGraphs(dataframe=tmp_df, presentation=prs, title=title, column_name=column_name, country=self.country_name)

        ###################
        # HEMICRANEOCTOMY #
        ###################
        column_name = '% hemicraniectomy - Yes'
        

        tmp_df = df[[main_col, '% hemicraniectomy - Yes', '% hemicraniectomy - Referred to another centre']]
        tmp_df = tmp_df.sort_values([column_name], ascending = True)

        if site_code == "CZ":
            title = "% HEMIKRANIEKTOMIÍ provedených u iCMP"
            legend = ['Ano', 'Odeslán/a do jiného centra']
        else:
            title = "% HEMICRANIECTOMY PERFORMED for IS"
            legend = ['Yes', 'Referred to another centre']

        GenerateGraphs(dataframe=tmp_df, presentation=prs, title=title, column_name=column_name, country=self.country_name, legend=legend, number_of_series=len(legend), graph_type='stacked')

        '''
        ################
        # NEUROSURGERY #
        ################
        column_name = '% neurosurgery - Yes'

        tmp_df = df[[main_col, column_name]]
        tmp_df = tmp_df.sort_values([column_name], ascending = True)

        if site_code == "CZ":
            title = "% NEUROCHIRURGICKÝCH ZÁKROKŮ U PACIENTŮ S ICH"
        else:
            title = "% NEUROSURGERY PERFORMED for ICH"

        GenerateGraphs(dataframe=tmp_df, presentation=prs, title=title, column_name=column_name, country=self.country_name) 

        #######################################
        # NEUROSURGERY TYPE (FIRST 3 OPTIONS) #
        #######################################
        sorted_by = ['% neurosurgery type - intracranial hematoma evacuation', '% neurosurgery type - external ventricular drainage', '% neurosurgery type - decompressive craniectomy']
        column_name = '% neurosurgery type - intracranial hematoma evacuation'
        legend = ['intracranial hematoma evacuation', 'external ventricular drainage', 'decompressive craniectomy']

        tmp_df = df[[main_col, '% neurosurgery type - intracranial hematoma evacuation', '% neurosurgery type - external ventricular drainage', '% neurosurgery type - decompressive craniectomy']]
        tmp_df = tmp_df.sort_values(sorted_by, ascending = True)

        if site_code == "CZ":
            title = "% TYPŮ NEUROCHIRURGICKÉHO ZÁKROKU u PACIENTŮ s ICH v komplexních centrech"
        else:
            title = "% NEUROSURGERY TYPE PERFORMED for ICH in comprehensive centres"

        GenerateGraphs(dataframe=tmp_df, presentation=prs, title=title, column_name=column_name, country=self.country_name, legend=legend, number_of_series=len(legend), graph_type='stacked')

        
        ###################################
        # NEUROSURGERY TYPE (LAST OPTION) #
        ###################################
        column_name = '% neurosurgery type - Referred to another centre'

        tmp_df = df[[main_col, column_name]]
        tmp_df = tmp_df.sort_values([column_name], ascending = True)

        if site_code == "CZ":
            title = "% PACIENTŮ ODESLANÝCH DO JINÉHO CENTRA K NEUROCHIRURGICKÉMU ZÁKROKU"
        else:
            title = "% PATIENTS REFERRED TO ANOTHER CENTRE FOR NEUROSURGERY"

        GenerateGraphs(dataframe=tmp_df, presentation=prs, title=title, column_name=column_name, country=self.country_name)'''

        ###################
        # BLEEDING REASON #
        ###################
        sorted_by = ['bleeding_arterial_hypertension_perc_norm', 'bleeding_aneurysm_perc_norm', 'bleeding_arterio_venous_malformation_perc_norm', 'bleeding_anticoagulation_therapy_perc_norm', 'bleeding_amyloid_angiopathy_perc_norm', 'bleeding_other_perc_norm']
        column_name = 'bleeding_arterial_hypertension_perc_norm'
        

        tmp_df = df[[main_col, 'bleeding_arterial_hypertension_perc_norm', 'bleeding_aneurysm_perc_norm', 'bleeding_arterio_venous_malformation_perc_norm', 'bleeding_anticoagulation_therapy_perc_norm', 'bleeding_amyloid_angiopathy_perc_norm', 'bleeding_other_perc_norm']]
        tmp_df = tmp_df.sort_values(sorted_by, ascending = True)

        if site_code == "CZ":
            title = "% PŘÍČINY KRVÁCENÍ u ICH"
            legend = [' arteriální hypertenze', 'aneurysma', 'arteriovenózní malformace', 'antikoagulační terapie', 'amyloidní angiopatie', 'jiné / neznámé']
        else:
            title = "% BLEEDING REASON for ICH"
            legend = ['arterial hypertension', 'aneurysm', 'arterio-venous malformation', 'anticoagulation therapy', 'amyloid angiopathy', 'other']

        GenerateGraphs(dataframe=tmp_df, presentation=prs, title=title, column_name=column_name, country=self.country_name, legend=legend, number_of_series=len(legend), graph_type='stacked')

        ##########################
        # INTERVENTION PERFORMED #
        ##########################
        #sorted_by = ['intervention_endovascular_perc_norm', 'intervention_neurosurgical_perc_norm', 'intervention_other_perc_norm', 'intervention_referred_perc_norm', 'intervention_none_perc_norm']
        sorted_by = ['intervention_endovascular_perc_norm', 'intervention_neurosurgical_perc_norm', 'intervention_other_perc_norm', 'intervention_referred_perc_norm']
        column_name = 'intervention_endovascular_perc_norm'
        

        tmp_df = df[[main_col, 'intervention_endovascular_perc_norm', 'intervention_neurosurgical_perc_norm', 'intervention_other_perc_norm', 'intervention_referred_perc_norm']]
        tmp_df = tmp_df.sort_values(sorted_by, ascending = True)

        if site_code == "CZ":
            title = "% INTERVENCÍ PROVEDENÝCH u SAK"
            legend = ['Endovaskulární (coiling)', 'Neurochirurgická (clipping)', 'Jiný neurochirurgický výkon', 'Odeslán k intervenci do jiného centra']
        else:
            title = "% INTERVENTION PERFORMED for SAH"
            legend = ['Endovascular (coiling)', 'Neurosurgical (clipping)', 'Other neurosurgical treatment', 'Patient referred to another centre']


        GenerateGraphs(dataframe=tmp_df, presentation=prs, title=title, column_name=column_name, country=self.country_name, legend=legend, number_of_series=len(legend), graph_type='stacked')

        
        '''
        ###############################
        # VENOUS THROMBOSIS TREATMENT #
        ###############################
        sorted_by = ['vt_treatment_anticoagulation_perc_norm', 'vt_treatment_thrombectomy_perc_norm', 'vt_treatment_local_thrombolysis_perc_norm', 'vt_treatment_local_neurological_treatment_perc_norm']
        column_name = 'vt_treatment_anticoagulation_perc_norm'
        legend = ['anticoagulation', 'thrombectomy', 'local thrombolysis', 'neurosurgical treatment']

        tmp_df = df[[main_col, 'vt_treatment_anticoagulation_perc_norm', 'vt_treatment_thrombectomy_perc_norm', 'vt_treatment_local_thrombolysis_perc_norm', 'vt_treatment_local_neurological_treatment_perc_norm']]
        tmp_df = tmp_df.sort_values(sorted_by, ascending = True)

        if site_code == "CZ":
            title = "% TYPŮ LÉČBY VENÓZNÍ TROMBÓZY U CVT"
        else:
            title = "% VENOUS THROMBOSIS TREATMENT for CVT"

        GenerateGraphs(dataframe=tmp_df, presentation=prs, title=title, column_name=column_name, country=self.country_name, legend=legend, number_of_series=len(legend), graph_type='stacked')
        '''

        ##########################################
        # % PATIENTS ASSESSED FOR REHABILITATION #
        ##########################################
        column_name = '% patients assessed for rehabilitation - Yes'

        tmp_df = df[[main_col, column_name]]
        tmp_df = tmp_df.sort_values([column_name], ascending = True)

        if site_code == 'CZ':
            title = "% VYŠETŘENÍ FYZIOTERAPEUTEM u iCMP, ICH, CVT a SAK"
        else: 
            title = "% REHABILITATION ASSESSMENT for IS, ICH, CVT and SAH"

        GenerateGraphs(dataframe=tmp_df, presentation=prs, title=title, column_name=column_name, country=self.country_name)

        ################################
        # ATRIAL FIBRILLATION DETECTED #
        ################################
        sorted_by = ['% afib/flutter - Detected during hospitalization', '% afib/flutter - Newly-detected at admission', '% afib/flutter - Known']
        column_name = '% afib/flutter - Detected during hospitalization'
        

        tmp_df = df[[main_col, '% afib/flutter - Detected during hospitalization', '% afib/flutter - Newly-detected at admission', '% afib/flutter - Known']]
        tmp_df = tmp_df.sort_values(sorted_by, ascending = True)

        if site_code == "CZ":
            title = "% FIBRILACÍ SÍNÍ DETEKOVANÝCH  u iCMP nebo TIA"
            legend = ['zjištěná během hospitalizace', 'nově zjištěná při přijetí', 'známá FS']
        else:
            title = "% ATRIAL FIBRILLATION DETECTED for IS, TIA"
            legend = ['detected during hospitalization', 'newly-detected at admission', 'known aFib']

        GenerateGraphs(dataframe=tmp_df, presentation=prs, title=title, column_name=column_name, country=self.country_name, legend=legend, number_of_series=len(legend), graph_type='stacked')

        ########################################
        # ATRIAL FIBRILLATION DETECTION METHOD #
        ########################################
        sorted_by = ['% afib detection method - Telemetry with monitor allowing automatic detection of aFib', '% afib detection method - Telemetry without monitor allowing automatic detection of aFib', '% afib detection method - Holter-type monitoring', '% afib detection method - EKG monitoring in an ICU bed with automatic detection of aFib', '% afib detection method - EKG monitoring in an ICU bed without automatic detection of aFib']
        column_name = '% afib detection method - Telemetry with monitor allowing automatic detection of aFib'
        

        tmp_df = df[[main_col, '% afib detection method - Telemetry with monitor allowing automatic detection of aFib', '% afib detection method - Telemetry without monitor allowing automatic detection of aFib', '% afib detection method - Holter-type monitoring', '% afib detection method - EKG monitoring in an ICU bed with automatic detection of aFib', '% afib detection method - EKG monitoring in an ICU bed without automatic detection of aFib']]
        tmp_df = tmp_df.sort_values(sorted_by, ascending = True)

        if site_code == 'CZ':
            title = "% METOD DETEKCE FIBRILACÍ SÍNÍ"
            legend = ['Telemetrie s automatickou detekci FS', 'Telemetrie bez automatické detekce FS', 'Holterovo monitorování', 'EKG monitorace na JIP lůžku s automatickou detekcí FS', 'EKG monitorace na JIP lůžku bez automatické detekce FS']
        else:
            title = "% ATRIAL FIBRILLATION DETECTION METHOD"
            legend = ['Telemetry with monitoring', 'Telemetry without monitoring', 'Holter-type monitoring', 'EKG monitoring in an ICU bed with automatic detection of aFib', 'EKG monitoring in an ICU bed without automatic detection of aFib']

        GenerateGraphs(dataframe=tmp_df, presentation=prs, title=title, column_name=column_name, country=self.country_name, legend=legend, number_of_series=len(legend), graph_type='stacked')

        #######################################
        # AMBULATORY HEART RHYTHM RECOMMENDED #
        #######################################
        column_name = '% other afib detection method - Yes'

        tmp_df = df[[main_col, column_name]]
        tmp_df = tmp_df.sort_values([column_name], ascending = True)

        if site_code == "CZ":
            #title = "% DOPORUČENÉ AMBULANTNÍ MONITORACE SRDEČNÍHO RYTMU u iCMP nebo TIA bez detekované fibrilace"
            title = "% pacientů s iCMP nebo TIA DOPORUČENÝCH NA AMBULANTNÍ MONITORACI SRDEČNÍHO RYTMU, u kterých nebyla detekována fibrilace síní"
        else:
            title = "% AMBULATORY HEART RHYTHM RECOMMENDED for IS, TIA without AFib detection"

        GenerateGraphs(dataframe=tmp_df, presentation=prs, title=title, column_name=column_name, country=self.country_name)

        ##################################
        # CAROTID ARTERIES IMAGING - YES #
        ##################################
        column_name = '% carotid arteries imaging - Yes'

        if not 'N/A' in df[column_name].tolist():
            tmp_df = df[[main_col, column_name]]
            tmp_df = tmp_df.sort_values([column_name], ascending = True)

            if site_code == "CZ":
                title = "% PROVEDENÉHO ZOBRAZOVÁNÍ KAROTID u iCMP, TIA"
            else:
                title = "% CAROTID ARTERIES IMAGING PERFORMED for IS, TIA"

            GenerateGraphs(dataframe=tmp_df, presentation=prs, title=title, column_name=column_name, country=self.country_name)

        ##############
        # COMPARISON #
        ##############
        legends = []
        titles = []
        graph_types = []
        # DYSPHAGIA SCREENING #
        column_name = '% dysphagia screening - Guss test'
        
        if site_code == "CZ":
            titles.append("Screening dysfagie (%)")
            legend = ['GUSS test', 'Jiný test', 'Jiné pracoviště']
        else:
            titles.append("Dysphagia screening (%)")
            legend = ['GUSS test', 'Other test', 'Another centre']
        legends.append(legend)
        graph_types.append("stacked")

        df1 = fdf[[main_col, '% dysphagia screening - Guss test', '% dysphagia screening - Other test', '% dysphagia screening - Another centre']]

        # CAROTID ARTERIES IMAGING #
        column_name = '% carotid arteries imaging - Yes'
        df2 = fdf[[main_col, column_name]]
        legend = []
        legends.append(legend)
        if site_code == "CZ":
            titles.append("Zobrazení karotid (%)")
        else:
            titles.append("Carotid arteries imaging (%)")
        graph_types.append("normal")

        # % RECOMMENDED TO A CEREBROVASCULAR EXPERT - RECOMMENDED #
        column_name = '% recommended to a cerebrovascular expert - Recommended'
        df3 = fdf[[main_col, column_name]]
        legend = []
        legends.append(legend)
        if site_code == "CZ":
            titles.append("% doporučených k vyšetření cerebrovaskulárním odborníkem")
        else:
            titles.append("Recommended to a cerebrovascular \nexpert (%)")
        graph_types.append("normal")

        GenerateYearsCompGraphs(df=df1, df1=df2, df2=df3, presentation=prs, title=comp_title, titles=titles, graph_types=graph_types, legends=legends)
   
        ##################################################
        # % PATIENTS PRESCRIBED ANTICOAGULANTS WITH AFIB #
        ##################################################
        column_name = '% patients prescribed anticoagulants with aFib'

        tmp_df = df[[main_col, column_name]]
        tmp_df = tmp_df.sort_values([column_name], ascending = True)

        if site_code == "CZ":
            #title = "% PACIENTŮ S FIBRILACÍ SÍNÍ A PŘEDEPSANÝMI ANTIKOAGULANTY U iCMP, TIA"
            title = "POUŽITÍ ANTIKOAGULAČNÍ LÉČBY U PACIENTŮ S FIBRILACÍ SÍNÍ a iCMP nebo TIA (%)"
        else:
            title = "% PATIENTS WITH AFIB, PRESCRIBED ANTICOAGULANTS for IS, TIA"

        GenerateGraphs(dataframe=tmp_df, presentation=prs, title=title, column_name=column_name, country=self.country_name)

        ##############################
        # ANTICOAGULANTS PRESCRIBED  #
        ##############################
        column_name = '% patients receiving Vit. K antagonist'
        legend = ['Vitamin K', 'Dabigatran', 'Rivaroxaban', 'Apixaban', 'Edoxaban', 'LMWH, heparin - profylaktická dávka', 'LMWH, heparin - antikoagulační, terapeutická dávka']

        tmp_df = df[[main_col, '% patients prescribed anticoagulants with aFib', '% patients receiving Vit. K antagonist', '% patients receiving dabigatran', '% patients receiving rivaroxaban', '% patients receiving apixaban', '% patients receiving edoxaban', '% patients receiving LMWH or heparin in prophylactic dose', '% patients receiving LMWH or heparin in full anticoagulant dose']]

        tmp_df = tmp_df.sort_values(['% patients prescribed anticoagulants with aFib'], ascending = True)

        if site_code == "CZ":
            title = "POUŽITÍ ANTIKOAGULAČNÍ LÉČBY U PACIENTŮ S FIBRILACÍ SÍNÍ a iCMP nebo TIA (%)"
        else:
            title = "% PATIENTS WITH AFIB, PRESCRIBED ANTICOAGULANTS for IS, TIA"

        GenerateGraphs(dataframe=tmp_df, presentation=prs, title=title, column_name=column_name, country=self.country_name, legend=legend, number_of_series=len(legend), graph_type='stacked')

        #########################################################
        # % PATIENTS PRESCRIBED ANTICOAGULANTS WITH AFIB (HOME) #
        #########################################################
        column_name = '% afib patients discharged home with anticoagulants'

        tmp_df = df[[main_col, column_name]]
        tmp_df = tmp_df.sort_values([column_name], ascending = True)

        if site_code == "CZ":
            #title = "% PACIENTŮ PROPUŠTĚNÝCH DOMŮ, S FIBRILACÍ SÍNÍ A PŘEDEPSANÝMI ANTIKOAGULANTY u iCMP, TIA"
            title = "% pacientů s PŘEDEPSANÝMI ANTIKOAGULANTY u iCMP nebo TIA pro FIBRILACI SÍNÍ, pokud byli PROPUŠTĚNI DOMŮ"
        else:
            title = "% PATIENTS DISCHARGED HOME WITH AFIB, PRESCRIBED ANTICOAGULANTS \nfor IS, TIA"

        GenerateGraphs(dataframe=tmp_df, presentation=prs, title=title, column_name=column_name, country=self.country_name)

        ##################################################
        # PATIENTS PRESCRIBED ANTIPLATELETS WITHOUT AFIB #
        ##################################################
        column_name = '% patients prescribed antiplatelets without aFib'

        tmp_df = df[[main_col, column_name]]
        tmp_df = tmp_df.sort_values([column_name], ascending = True)

        if site_code == "CZ":
           # title = "% PACIENTŮ BEZ FIBRILACÍ SÍNÍ A PŘEDEPSANOU ANTOAGREGACÍ u iCMP, TIA"
            title = "% pacientů LÉČENÝCH PROTIDESTIČKOVÝMI LÉKY pro iCMP nebo TIA, pokud neměli FIBRILACI SÍNÍ"
           # title = "% PACIENTŮ LÉČENÝCH PROTIDESTIČKOVÝMI LÉKY bez FIBRILACE SÍNÍ u iCMP nebo TIA"
        else:
            title = "% PATIENTS WITHOUT AFIB, PRESCRIBED ANTIPLATELETS for IS, TIA"

        GenerateGraphs(dataframe=tmp_df, presentation=prs, title=title, column_name=column_name, country=self.country_name)

        '''        
        ###################################
        # NOT PRESCRIBED, BUT RECOMMENDED #
        ###################################
        column_name = '% patients not prescribed antithrombotics, but recommended'

        tmp_df = df[[main_col, column_name]]
        tmp_df = tmp_df.sort_values([column_name], ascending = True)

        if site_code == "CZ":
            title = "% PACIENTŮ BEZ PŘEDEPSANÝCH, ALE S DOPORUČENÝMI ANTITROMBOTIKY u iCMP, TIA"
        else:
            title = "% PATIENTS NOT PRESCRIBED, BUT RECOMMENDED ANTITHROMBOTICS for IS, TIA"

        GenerateGraphs(dataframe=tmp_df, presentation=prs, title=title, column_name=column_name, country=self.country_name)
        '''
        '''

        ############
        # WITH CVT #
        ############
        ##############################
        # ANTITHROMBOTICS PRESCRIBED #
        ##############################
        column_name = '% patients receiving antiplatelets with CVT'
        legend = ['Antiplatelets', 'Vitamin K', 'Dabigatran', 'Rivaroxaban', 'Apixaban', 'Edoxaban', 'LMWH or heparin in prophylactic dose', 'LMWH or heparin in anticoagulant dose']

        tmp_df = df[[main_col, '% patients prescribed antithrombotics with CVT', '% patients receiving antiplatelets with CVT', '% patients receiving Vit. K antagonist with CVT', '% patients receiving dabigatran with CVT', '% patients receiving rivaroxaban with CVT', '% patients receiving apixaban with CVT', '% patients receiving edoxaban with CVT', '% patients receiving LMWH or heparin in prophylactic dose with CVT', '% patients receiving LMWH or heparin in full anticoagulant dose with CVT']]

        tmp_df = tmp_df.sort_values(['% patients prescribed antithrombotics with CVT'], ascending = True)

        if site_code == "CZ":
            title = "% PŘEDEPSANÉ ANTITROMBOTICKÉ LÉČBY u iCMP, TIA, CVT"
        else:
            title = "% ANTITHROMBOTICS PRESCRIBED for IS, TIA, CVT"

        GenerateGraphs(dataframe=tmp_df, presentation=prs, title=title, column_name=column_name, country=self.country_name, legend=legend, number_of_series=len(legend), graph_type='stacked')

        ##################################################
        # % PATIENTS PRESCRIBED ANTICOAGULANTS WITH AFIB #
        ##################################################
        column_name = '% patients prescribed anticoagulants with aFib with CVT'

        tmp_df = df[[main_col, column_name]]
        tmp_df = tmp_df.sort_values([column_name], ascending = True)

        if site_code == "CZ":
            title = "% PACIENTŮ S FIBRILACÍ SÍNÍ A PŘEDEPSANÝMI ANTIKOAGULANTY u iCMP, TIA, CVT"
        else:
            title = "% PATIENTS WITH AFIB, PRESCRIBED ANTICOAGULANTS for IS, TIA, CVT"

        GenerateGraphs(dataframe=tmp_df, presentation=prs, title=title, column_name=column_name, country=self.country_name)

        ##################################################
        # PATIENTS PRESCRIBED ANTIPLATELETS WITHOUT AFIB #
        ##################################################
        column_name = '% patients prescribed antiplatelets without aFib with CVT'

        tmp_df = df[[main_col, column_name]]
        tmp_df = tmp_df.sort_values([column_name], ascending = True)

        if site_code == "CZ":
            title = "% PACIENTŮ BEZ FIBRILACE SÍNÍ, S PŘEDEPSANOU ANTIAGREGACÍ u iCMP, TIA, CVT"
        else:
            title = "% PATIENTS WITHOUT AFIB, PRESCRIBED ANTIPLATELETS for IS, TIA, CVT"

        GenerateGraphs(dataframe=tmp_df, presentation=prs, title=title, column_name=column_name, country=self.country_name)

        
        ###################################
        # NOT PRESCRIBED, BUT RECOMMENDED #
        ###################################
        column_name = '% patients not prescribed antithrombotics, but recommended with CVT'

        tmp_df = df[[main_col, column_name]]
        tmp_df = tmp_df.sort_values([column_name], ascending = True)

        if site_code == "CZ":
            title = "% PACIENTŮ S POUZE DOPORUČENOU LÉČBOU ANTITROMBOTIKY u iCMP, TIA, CVT"
        else:
            title = "% PATIENTS NOT PRESCRIBED, BUT RECOMMENDED ANTITHROMBOTICS \nfor IS, TIA, CVT"

        GenerateGraphs(dataframe=tmp_df, presentation=prs, title=title, column_name=column_name, country=self.country_name)

        '''
        ################
        # COMPARISON ###
        ################
        legends = []
        titles = []
        graph_types = []
        # PRESCRIBED ANTIPLATELETS #
        column_name = '% patients prescribed antiplatelets without aFib'
        df1 = fdf[[main_col, column_name]]
        legend = []
        legends.append(legend)
        if site_code == "CZ":
            titles.append("% pacientů s antiagregací bez fibrilace síní")
        else:
            titles.append("% patients prescribed antiplatelets without aFib")
        graph_types.append("normal")

        # % PATIENTS PRESCRIBED ANTICOAGULANTS WITH AFIB #
        column_name = '% patients prescribed anticoagulants with aFib'
        df2 = fdf[[main_col, column_name]]
        legend = []
        legends.append(legend)
        if site_code == "CZ":
            titles.append("% pacientů s předepsanými antikoagulanty a s fibrilací síní")
        else:
            titles.append("% patients prescribed anticoagulants with aFib")
        graph_types.append("normal")

        #  % PATIENTS PRESCRIBED ANTITHROMBOTICS WITH AFIB  #
        column_name = '% patients prescribed antithrombotics with aFib'
        df3 = fdf[[main_col, column_name]]
        legend = []
        legends.append(legend)
        if site_code == "CZ":
            titles.append("% pacientů s předepsanými antitrombotiky a s fibrilací síní")
        else:
            titles.append("% patients prescribed antithrombotics with aFib")
        graph_types.append("normal")

        # % PATIENTS PRESCRIBED ANTICOAGULANTS WITH AFIB (HOME) #
        column_name = '% afib patients discharged home with anticoagulants'
        df4 = fdf[[main_col, column_name]]
        legend = []
        legends.append(legend)
        if site_code == "CZ":
            titles.append("% pacientů s fibrilací síní propuštěných domů s antikoagulanty")
        else:
            titles.append("% aFib patients discharged home with anticoagulants")
        graph_types.append("normal")

        GenerateYearsCompGraphs(df=df1, df1=df2, df2=df3, df3=df4, presentation=prs, title=comp_title, titles=titles, graph_types=graph_types, legends=legends)

        ##########################
        # DISCHARGE WITH STATINS #
        ##########################
        column_name = '% patients prescribed statins - Yes'

        tmp_df = df[[main_col, column_name]]
        tmp_df = tmp_df.sort_values([column_name], ascending = True)

        if site_code == "CZ":
            #title = "% PROPUŠTĚNÝCH PACIENTŮ SE STATINY u iCMP nebo TIA"
            title = "% pacientů LÉČENÝCH STATINY u iCMP nebo TIA, pokud byli PROPUŠTĚNI DOMŮ"
        else:
            title = "% DISCHARGED WITH STATINS for IS, TIA"

        GenerateGraphs(dataframe=tmp_df, presentation=prs, title=title, column_name=column_name, country=self.country_name)

        #############################
        # CAROTID STENOSIS DETECTED #
        #############################
        column_name = '% carotid stenosis - >70%'

        tmp_df = df[[main_col, column_name]]
        tmp_df = tmp_df.sort_values([column_name], ascending = True)

        if site_code == "CZ":
            title = "% STENÓZY KAROTID NAD 70% u iCMP nebo TIA"
        else:
            title = "% CAROTID STENOSIS OF OVER 70 PERCENT for IS, TIA"

        GenerateGraphs(dataframe=tmp_df, presentation=prs, title=title, column_name=column_name, country=self.country_name)

        ##################################################
        # % CAROTID STENOSIS FOLLOWUP - YES, BUT PLANNED #
        ##################################################
        sorted_by = ['% carotid stenosis followup - Yes, but planned', '% carotid stenosis followup - Referred to another centre']
        column_name = '% carotid stenosis followup - Yes, but planned'
        

        tmp_df = df[[main_col, '% carotid stenosis followup - Yes, but planned', '% carotid stenosis followup - Referred to another centre']]
        tmp_df = tmp_df.sort_values(sorted_by, ascending = True)

        if site_code == "CZ":
            title = "% ENDARTEREKTOMIÍ NEBO ANGIOPLASTIK / STENTINGŮ PROVEDENÝCH NEBO PLÁNOVANÝCH u iCMP, TIA s ICA STENÓZOU > 50%"
            legend = ['Ano nebo plánováno', 'Odeslán/a do jiného centra']
        else:
            title = "% ENDARTERECTOMY OR ANGIOPLASTY / STENTING DONE OR PLANNED for IS, TIA with ICA STENOSIS > 50%"
            legend = ['Yes or planned', 'Referred to another centre']

        GenerateGraphs(dataframe=tmp_df, presentation=prs, title=title, column_name=column_name, country=self.country_name, legend=legend, number_of_series=len(legend), graph_type='stacked')

        #############################################################
        # % ANTIHYPERTENSIVE MEDICATION PRESCRIBED out of all cases #
        #############################################################
        column_name = '% prescribed antihypertensives - Yes'

        tmp_df = df[[main_col, column_name]]
        tmp_df = tmp_df.sort_values([column_name], ascending = True)

        if site_code == "CZ":
            title = "% PŘEDEPSANÉ ANTIHYPERTENZNÍ LÉČBY ze všech případů"
        else:
            title = "% ANTIHYPERTENSIVE MEDICATION PRESCRIBED out of all cases"

        GenerateGraphs(dataframe=tmp_df, presentation=prs, title=title, column_name=column_name, country=self.country_name)

        ##############
        # COMPARISON #
        ##############
        legends = []
        titles = []
        graph_types = []
        # DISCHARGE WITH STATINS #
        column_name = '% patients prescribed statins - Yes'
        df1 = fdf[[main_col, column_name]]
        legend = []
        legends.append(legend)
        if site_code == "CZ":
            titles.append("% pacientů s předepsanými statiny")
        else:
            titles.append("% patients prescribed statins")
        graph_types.append("normal")

        # % PATIENTS PRESCRIBED ANTICOAGULANTS WITH AFIB #
        column_name = '% prescribed antihypertensives - Yes'
        df2 = fdf[[main_col, column_name]]
        legend = []
        legends.append(legend)
        if site_code == "CZ":
            titles.append("% pacientů s předepsanými antihypertenzívy")
        else:
            titles.append("% patients prescribed antihypertensives")
        graph_types.append("normal")

        GenerateYearsCompGraphs(df=df1, df1=df2, presentation=prs, title=comp_title, titles=titles, graph_types=graph_types, legends=legends)

        ######################################################
        # % RECOMMENDED TO A SMOKING CESSATION PROGRAM - YES #
        ######################################################
        column_name = '% recommended to a smoking cessation program - Yes'

        tmp_df = df[[main_col, column_name]]
        tmp_df = tmp_df.sort_values([column_name], ascending = True)

        if site_code == "CZ":
            title = "% KUŘÁKŮ, JIMŽ BYL DOPORUČEN PROGRAM K ODVYKÁNÍ KOUŘENÍ"
        else:
            title = "% RECOMMENDED TO A SMOKING CESSATION PROGRAM out of smokers"

        GenerateGraphs(dataframe=tmp_df, presentation=prs, title=title, column_name=column_name, country=self.country_name)

        ###########################################################
        # % RECOMMENDED TO A CEREBROVASCULAR EXPERT - RECOMMENDED #
        ###########################################################
        column_name = '% recommended to a cerebrovascular expert - Recommended'

        tmp_df = df[[main_col, column_name]]
        tmp_df = tmp_df.sort_values([column_name], ascending = True)

        if site_code == "CZ":
            title = "% PACIENTŮ ODESLANÝCH K CEREBROVASKULÁRNÍMU ODBORNÍKOVI ze všech případů"
        else:
            title = "% RECOMMENDED TO A CEREBROVASCULAR EXPERT out of all cases"

        GenerateGraphs(dataframe=tmp_df, presentation=prs, title=title, column_name=column_name, country=self.country_name)

        #########################
        # DISCHARGE DESTINATION #
        #########################
        sorted_by = ['% discharge destination - Home', '% discharge destination - Transferred within the same centre', '% discharge destination - Transferred to another centre', '% discharge destination - Social care facility', '% discharge destination - Dead']
        column_name = '% discharge destination - Home'
        

        tmp_df = df[[main_col, '% discharge destination - Home', '% discharge destination - Transferred within the same centre', '% discharge destination - Transferred to another centre', '% discharge destination - Social care facility', '% discharge destination - Dead']]
        tmp_df = tmp_df.sort_values(sorted_by, ascending = True)

        if site_code == "CZ":
            title = "% MÍSTO URČENÍ U PROPUŠTĚNÍ / PŘEKLADU - DISCHARGE DESTINATION"
            legend = ['domů', 'překlad v rámci stejného zdravotnického zařízení (ZZ)', 'překlad do jiného zdravotnického zařízení (ZZ)', 'zařízení sociální péče', 'zemřel/a']
        else:
            title = "% DISCHARGE DESTINATION"
            legend = ['home', 'transferred within the same centre', 'transferred to another centre', 'social care facility', 'dead']

        GenerateGraphs(dataframe=tmp_df, presentation=prs, title=title, column_name=column_name, country=self.country_name, legend=legend, number_of_series=len(legend), graph_type='stacked')

        ############################################################################
        # DISCHARGE DESTINATION - DEPARTMENT TRANSFERRED TO WITHIN THE SAME CENTRE #
        ############################################################################
        sorted_by = ['% transferred within the same centre - Acute rehabilitation', '% transferred within the same centre - Post-care bed', '% transferred within the same centre - Another department']
        column_name = '% transferred within the same centre - Acute rehabilitation'
        

        tmp_df = df[[main_col, '% transferred within the same centre - Acute rehabilitation', '% transferred within the same centre - Post-care bed', '% transferred within the same centre - Another department']]
        tmp_df = tmp_df.sort_values(sorted_by, ascending = True)

        if site_code == "CZ":
            title = "% PACIENTŮ PŘELOŽENÝCH V RÁMCI STEJNÉHO CENTRA"
            legend = ['Oddělení akutní rehabilitace', 'Lůžko následné péče', 'Jiné oddělení']
        else:
            title = "% DISCHARGE DESTINATION - PATIENT TRANSFERRED WITHIN THE SAME CENTRE"
            legend = ['Acute rehabilitation', 'Post-care bed', 'Another department']

        GenerateGraphs(dataframe=tmp_df, presentation=prs, title=title, column_name=column_name, country=self.country_name, legend=legend, number_of_series=len(legend), graph_type='stacked')

        ####################################################
        # % DISCHARGE DESTINATION - CENTRE TRANSFERRED TO  #
        ####################################################
        sorted_by = ['% transferred to another centre - Stroke centre', '% transferred to another centre - Comprehensive stroke centre', '% transferred to another centre - Another hospital']
        column_name = '% transferred to another centre - Stroke centre'
        

        tmp_df = df[[main_col, '% transferred to another centre - Stroke centre', '% transferred to another centre - Comprehensive stroke centre', '% transferred to another centre - Another hospital']]
        tmp_df = tmp_df.sort_values(sorted_by, ascending = True)

        if site_code == "CZ":
            title = "% PACIENTŮ PŘELOŽENÝCH DO JINÉHO CENTRA"
            legend = ['Iktové centrum', 'Komplexní cerebrovaskulární centrum', 'Jiná nemocnice']
        else:
            title = "% DISCHARGE DESTINATION - PATIENT TRANSFERRED TO ANOTHER CENTRE"
            legend = ['Stroke centre', 'Comprehensive stroke centre', 'Another hospital']

        GenerateGraphs(dataframe=tmp_df, presentation=prs, title=title, column_name=column_name, country=self.country_name, legend=legend, number_of_series=len(legend), graph_type='stacked')

        #################################################################################
        # % DISCHARGE DESTINATION - DEPARTMENT TRANSFERRED TO WITHIN TO ANOTHER CENTRE  #
        #################################################################################
        sorted_by = ['% department transferred to within another centre - Acute rehabilitation', '% department transferred to within another centre - Post-care bed', '% department transferred to within another centre - Neurology', '% department transferred to within another centre - Another department']
        column_name = '% department transferred to within another centre - Acute rehabilitation'
        

        tmp_df = df[[main_col, '% department transferred to within another centre - Acute rehabilitation', '% department transferred to within another centre - Post-care bed', '% department transferred to within another centre - Neurology', '% department transferred to within another centre - Another department']]
        tmp_df = tmp_df.sort_values(sorted_by, ascending = True)

        if site_code == "CZ":
            title = "% PACIENTŮ PŘELOŽENÝCH DO JINÉHO CENTRA PODLE TYPU CÍLOVÉHO ODDĚLENÍ"
            legend = ['Oddělení akutní rehabilitace', 'Lůžko následné péče', 'Neurologie', 'Jiné oddělení']
        else:
            title = "% DISCHARGE DESTINATION - PATIENT TRANSFERRED TO ANOTHER CENTRE (DEPARTMENT)"
            legend = ['Acute rehabilitation', 'Post-care bed', 'Neurology', 'Another department']

        GenerateGraphs(dataframe=tmp_df, presentation=prs, title=title, column_name=column_name, country=self.country_name, legend=legend, number_of_series=len(legend), graph_type='stacked')

        ########################
        # MEDIAN DISCHARGE mRS #
        ########################
        column_name = 'Median discharge mRS'

        tmp_df = df[[main_col, column_name]]
        tmp_df = tmp_df.sort_values([column_name], ascending = True)

        if site_code == "CZ":
            title = "MEDIÁN mRS U PROPUŠTĚNÍ"
        else:
            title = "MEDIAN DISCHARGE MRS"

        GenerateGraphs(dataframe=tmp_df, presentation=prs, title=title, column_name=column_name, country=self.country_name)

        ###############################
        # MEDIAN HOSPITAL STAY (DAYS) #
        ###############################
        column_name = 'Median hospital stay (days)'

        tmp_df = df[[main_col, column_name]]
        tmp_df = tmp_df.sort_values([column_name], ascending = True)

        if site_code == "CZ":
            title = "DÉLKA POBYTU V NEMOCNICI (VE DNECH)"
        else:
            title = "MEDIAN HOSPITAL STAY (DAYS)"

        GenerateGraphs(dataframe=tmp_df, presentation=prs, title=title, column_name=column_name, country=self.country_name)

        # set pptx output name (for cz it'll be presentation_CZ.pptx)
        working_dir = os.getcwd()
        pptx = self.report + "_" + site_code + "_" + self.quarter + "_national_comparison.pptx"
        presentation_path = os.path.normpath(os.path.join(working_dir, pptx))

        prs.save(presentation_path)


        

<|MERGE_RESOLUTION|>--- conflicted
+++ resolved
@@ -304,10 +304,6 @@
         ###########################
         column_name = '% patients female'
         
-<<<<<<< HEAD
-
-=======
->>>>>>> 1d50a722
         tmp_df = df[[main_col, '% patients female', '% patients male']]
         tmp_df = tmp_df.sort_values([column_name], ascending = True)
         
